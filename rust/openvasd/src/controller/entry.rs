--- conflicted
+++ resolved
@@ -32,11 +32,8 @@
     Alive,
 }
 /// The supported paths of openvasd
-<<<<<<< HEAD
 // TODO: change KnownPath to reflect query parameter
-=======
 #[derive(PartialEq, Eq)]
->>>>>>> cfc22f80
 enum KnownPaths {
     /// /scans/{id}
     Scans(Option<String>),
