--- conflicted
+++ resolved
@@ -6,30 +6,24 @@
 pub mod update;
 use std::{io, path::PathBuf};
 
-<<<<<<< HEAD
-=======
-use clap::{ArgAction, Command, arg, value_parser};
->>>>>>> e593c142
 // re-export to work around name conflict
 
 use clap::Subcommand;
 use scannerlib::{
-    nasl::{syntax::LoadError, WithErrorInfo},
+    nasl::syntax::LoadError,
     storage::{
         error::StorageError,
         infisto::json::{ArrayWrapper, JsonStorage},
-        redis::{FEEDUPDATE_SELECTOR, NOTUSUPDATE_SELECTOR, RedisStorage},
+        redis::{
+            FEEDUPDATE_SELECTOR, NOTUSUPDATE_SELECTOR, NameSpaceSelector, RedisCtx, RedisStorage,
+        },
     },
 };
 
-<<<<<<< HEAD
-use scannerlib::storage::{item::PerItemDispatcher, StorageError};
 use tracing::warn;
 use transpile::TranspileArgs;
 
-use crate::{
-    get_path_from_openvas, notus_update, read_openvas_config, CliError, CliErrorKind, Filename,
-};
+use crate::{CliError, CliErrorKind, get_path_from_openvas, notus_update, read_openvas_config};
 
 /// Handle feed related tasks
 #[derive(clap::Parser)]
@@ -76,76 +70,24 @@
     path: PathBuf,
 }
 
-fn get_dispatcher(
+fn make_redis_storage(
     redis: &str,
-    path: &Path,
     selector: &[NameSpaceSelector],
-) -> Result<PerItemDispatcher<CacheDispatcher<RedisCtx>>, CliError> {
-    CacheDispatcher::as_dispatcher(redis, selector)
-        .map_err(StorageError::from)
-        .map_err(|e| CliErrorKind::from(e).with(Filename(Path::new(&format!("{path:?}")))))
+) -> Result<RedisStorage<RedisCtx>, CliErrorKind> {
+    Ok(RedisStorage::init(redis, selector).map_err(StorageError::from)?)
 }
 
-=======
-use scannerlib::feed::{FeedReplacer, ReplaceCommand};
-
-use crate::{CliError, CliErrorKind, get_path_from_openvas, notusupdate, read_openvas_config};
-
-pub fn extend_args(cmd: Command) -> Command {
-    cmd.subcommand(
-    crate::add_verbose(
-            Command::new("feed")
-                .about("Handles feed related tasks")
-                .subcommand_required(true)
-                .subcommand(Command::new("update")
-                .about("Runs nasl scripts in description mode and updates data into redis")
-                .arg(arg!(-v --"vts-only" "Load only nvts into redis cache").required(false).action(ArgAction::SetTrue))
-                .arg(arg!(-n --"notus-only" "Load only Notus advisories into redis cache").required(false).action(ArgAction::SetTrue))
-                .arg(arg!(--"vts-path" <FILE> "Path to the feed.").required(false)
-                     .value_parser(value_parser!(PathBuf)))
-                .arg(arg!(--"notus-path" <FILE> "Path to the notus advisories.").required(false)
-                     .value_parser(value_parser!(PathBuf)))
-                .arg(arg!(-x --"signature-check" "Enable NASL signature check.").required(false).action(ArgAction::SetTrue))
-                .arg(arg!(-r --redis <VALUE> "Redis url. Must either start `unix://` or `redis://`.").required(false))
-                )
-                .subcommand(Command::new("transform")
-                .about("Runs nasl scripts in description mode and returns it as a json array into stdout")
-                .arg(arg!(-p --path <FILE> "Path to the feed.") .required(false)
-                    .value_parser(value_parser!(PathBuf)))
-                )
-                .subcommand(Command::new("transpile")
-                .about("Transforms each nasl script and inc file based on the given rules.")
-                .arg(arg!(-p --path <FILE> "Path to the feed.") .required(false)
-                    .value_parser(value_parser!(PathBuf)))
-                .arg(arg!(-r --rules <FILE> "Path to transpiler rules.").required(true)
-                    .value_parser(value_parser!(PathBuf)))
-                )
-        ))
-}
-
->>>>>>> e593c142
 pub async fn update_vts(
     redis: &str,
     vts_path: Option<PathBuf>,
     signature_check: bool,
 ) -> Result<(), CliError> {
-<<<<<<< HEAD
     let path = vts_path.clone().unwrap_or_else(|| {
         warn!("--vts-path not specified, trying to obtain VT path from openvas config");
         get_vts_path_from_openvas_config()
     });
-    let dispatcher = get_dispatcher(redis, &path, FEEDUPDATE_SELECTOR)?;
-    update::run(dispatcher, &path, signature_check).await
-=======
-    let path = get_vts_path("vts-path", args);
-    let redis_storage = RedisStorage::init(redis, FEEDUPDATE_SELECTOR)
-        .map_err(StorageError::from)
-        .map_err(|e| CliError {
-            filename: format!("{path:?}"),
-            kind: e.into(),
-        })?;
-    update::run(redis_storage, path, signature_check).await
->>>>>>> e593c142
+    let redis_storage = make_redis_storage(redis, FEEDUPDATE_SELECTOR)?;
+    update::run(redis_storage, &path, signature_check).await
 }
 
 pub async fn update_notus(
@@ -162,19 +104,8 @@
             .into());
         }
     };
-
-<<<<<<< HEAD
-    let dispatcher = get_dispatcher(redis, &path, NOTUSUPDATE_SELECTOR)?;
-    notus_update::update::run(dispatcher, path, signature_check)
-=======
-    let dispatcher = RedisStorage::init(redis, NOTUSUPDATE_SELECTOR)
-        .map_err(StorageError::from)
-        .map_err(|e| CliError {
-            filename: format!("{path:?}"),
-            kind: e.into(),
-        })?;
-    notusupdate::update::run(dispatcher, path, signature_check)
->>>>>>> e593c142
+    let redis_storage = make_redis_storage(redis, NOTUSUPDATE_SELECTOR)?;
+    notus_update::update::run(redis_storage, path, signature_check)
 }
 
 fn get_vts_path_from_openvas_config() -> PathBuf {
@@ -220,94 +151,18 @@
 
 async fn transform(args: TransformArgs) -> Result<(), CliError> {
     let mut o = ArrayWrapper::new(io::stdout());
-    let dispatcher = ItemDispatcher::as_dispatcher(&mut o);
+    let dispatcher = JsonStorage::new(&mut o);
     update::run(dispatcher, &args.path, false).await?;
     o.end()
         .map_err(StorageError::from)
         .map_err(|e| CliErrorKind::from(e).into())
 }
 
-<<<<<<< HEAD
 pub async fn run(args: FeedArgs) -> Result<(), CliError> {
     match args.action {
         Action::Update(args) => update(args).await?,
         Action::Transform(args) => transform(args).await?,
         Action::Transpile(args) => transpile::run(args).await?,
-=======
-pub async fn run(root: &clap::ArgMatches) -> Option<Result<(), CliError>> {
-    let (args, verbose) = crate::get_args_set_logging(root, "feed")?;
-    match args.subcommand() {
-        Some(("update", args)) => update(args).await,
-        Some(("transform", args)) => {
-            let path = get_vts_path("path", args);
-
-            let mut o = ArrayWrapper::new(io::stdout());
-            let dispatcher = JsonStorage::new(&mut o);
-            Some(match update::run(dispatcher, path, false).await {
-                Ok(_) => o.end().map_err(StorageError::from).map_err(|se| CliError {
-                    filename: "".to_string(),
-                    kind: se.into(),
-                }),
-                Err(e) => Err(e),
-            })
-        }
-
-        Some(("transpile", args)) => {
-            let path = get_vts_path("path", args);
-            let rules = match args.get_one::<PathBuf>("rules").cloned() {
-                Some(x) => x,
-                None => unreachable!("rules is set to required"),
-            };
-
-            #[derive(serde::Deserialize, serde::Serialize)]
-            struct Wrapper {
-                cmds: Vec<ReplaceCommand>,
-            }
-
-            let rules = std::fs::read_to_string(rules).unwrap();
-            let rules: Wrapper = toml::from_str(&rules).unwrap();
-            let rules = rules.cmds;
-            let base = path.to_str().unwrap_or_default();
-            for r in FeedReplacer::new(base, &rules) {
-                let name = r.unwrap();
-                if let Some((name, content)) = name {
-                    use std::io::Write;
-                    let f = std::fs::OpenOptions::new()
-                        .write(true)
-                        .truncate(true)
-                        .open(&name)
-                        .map_err(|e| {
-                            let kind = CliErrorKind::Corrupt(format!("unable to open {name}: {e}"));
-                            CliError {
-                                filename: name.clone(),
-                                kind,
-                            }
-                        });
-                    match f.and_then(|mut f| {
-                        f.write_all(content.as_bytes()).map_err(|e| {
-                            let kind =
-                                CliErrorKind::Corrupt(format!("unable to write {name}: {e}"));
-                            CliError {
-                                filename: name.clone(),
-                                kind,
-                            }
-                        })
-                    }) {
-                        Ok(_) => {}
-                        Err(e) => {
-                            return Some(Err(e));
-                        }
-                    }
-
-                    if verbose > 0 {
-                        eprintln!("changed {name}");
-                    }
-                }
-            }
-            Some(Ok(()))
-        }
-        _ => unreachable!("subcommand_required prevents None"),
->>>>>>> e593c142
     }
     Ok(())
 }