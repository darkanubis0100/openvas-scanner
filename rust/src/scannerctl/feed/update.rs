// SPDX-FileCopyrightText: 2023 Greenbone AG
//
// SPDX-License-Identifier: GPL-2.0-or-later WITH x11vnc-openssl-exception

use std::path::Path;

<<<<<<< HEAD
use scannerlib::storage::Dispatcher;
use scannerlib::{feed, nasl::FSPluginLoader};
=======
use scannerlib::{
    feed,
    nasl::{FSPluginLoader, syntax::LoadError, utils::context::ContextStorage},
};
>>>>>>> e593c142

use crate::notus_update::update::signature_error;
use crate::CliError;

pub async fn run<S>(storage: S, path: &Path, signature_check: bool) -> Result<(), CliError>
where
    S: ContextStorage,
{
    tracing::debug!("description run syntax in {path:?}.");
    // needed to strip the root path so that we can build a relative path
    // e.g. 2006/something.nasl
    let loader = FSPluginLoader::new(path);
    let verifier = feed::HashSumNameLoader::sha256(&loader)?;
    let updater = feed::Update::init("1", 5, &loader, &storage, verifier);

    if signature_check {
        match updater.verify_signature() {
            Ok(_) => tracing::info!("Signature check successful"),
            Err(feed::VerifyError::MissingKeyring) => {
                tracing::warn!("Signature check enabled but missing keyring");
                return Err(feed::VerifyError::MissingKeyring.into());
            }
            Err(feed::VerifyError::BadSignature(e)) => {
                tracing::warn!("{}", e);
                return Err(signature_error(e));
            }
            Err(e) => {
                tracing::warn!("Unexpected error during signature verification: {e}");
                return Err(signature_error(e));
            }
        }
    }

    updater.perform_update().await?;

    Ok(())
}<|MERGE_RESOLUTION|>--- conflicted
+++ resolved
@@ -4,18 +4,11 @@
 
 use std::path::Path;
 
-<<<<<<< HEAD
-use scannerlib::storage::Dispatcher;
+use scannerlib::nasl::utils::context::ContextStorage;
 use scannerlib::{feed, nasl::FSPluginLoader};
-=======
-use scannerlib::{
-    feed,
-    nasl::{FSPluginLoader, syntax::LoadError, utils::context::ContextStorage},
-};
->>>>>>> e593c142
 
+use crate::CliError;
 use crate::notus_update::update::signature_error;
-use crate::CliError;
 
 pub async fn run<S>(storage: S, path: &Path, signature_check: bool) -> Result<(), CliError>
 where
