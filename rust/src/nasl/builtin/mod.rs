--- conflicted
+++ resolved
@@ -51,11 +51,8 @@
         .add_set(cryptographic::Cryptographic)
         .add_set(description::Description)
         .add_set(isotime::NaslIsotime)
-<<<<<<< HEAD
+        .add_set(cryptographic::rc4::CipherHandlers::default())
         .add_set(ssh::Ssh::default());
-=======
-        .add_set(cryptographic::rc4::CipherHandlers::default());
->>>>>>> e6abbc2a
 
     #[cfg(feature = "nasl-builtin-raw-ip")]
     executor.add_set(raw_ip::RawIp);
