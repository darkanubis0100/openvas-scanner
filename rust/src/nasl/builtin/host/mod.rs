// SPDX-FileCopyrightText: 2023 Greenbone AG
//
// SPDX-License-Identifier: GPL-2.0-or-later WITH x11vnc-openssl-exception

#[cfg(test)]
mod tests;

use dns_lookup::lookup_addr;
use thiserror::Error;

use crate::nasl::utils::hosts::resolve_hostname;
use crate::nasl::{prelude::*, utils::context::TargetKind};

#[derive(Debug, Error)]
pub enum HostError {
    #[error("Empty hostname.")]
    EmptyHostname,
    #[error("Empty address.")]
    EmptyAddress,
    #[error("Target is not a hostname.")]
    TargetIsNotAHostname,
}

struct Hostname(String);
impl<'a> FromNaslValue<'a> for Hostname {
    fn from_nasl_value(value: &'a NaslValue) -> Result<Self, FnError> {
        let str = String::from_nasl_value(value)?;
        if str.is_empty() {
            Err(HostError::EmptyHostname.into())
        } else {
            Ok(Self(str))
        }
    }
}

/// Get a list of found hostnames or a IP of the current target in case no hostnames were found yet.
#[nasl_function]
fn get_host_names(context: &Context) -> Result<NaslValue, FnError> {
    let hns = context.target().vhosts();
    if !hns.is_empty() {
        let hns = hns
<<<<<<< HEAD
            .into_iter()
            .map(|vhost| NaslValue::String(vhost.hostname().to_string()))
=======
            .iter()
            .map(|(h, _s)| NaslValue::String(h.to_string()))
>>>>>>> 813197ae
            .collect::<Vec<_>>();
        return Ok(NaslValue::Array(hns));
    };
    Ok(NaslValue::Array(vec![NaslValue::String(
        context.target().ip_addr().to_string(),
    )]))
}

///Expands the vHosts list with the given hostname.
///The mandatory parameter hostname is of type string. It contains the hostname which should be added to the list of vHosts
///Additionally a source, how the hostname was detected can be added with the named argument source as a string. If it is not given, the value NASL is set as default.
#[nasl_function(named(hostname, source))]
pub fn add_host_name(
    context: &Context,
    hostname: Hostname,
    source: Option<&str>,
) -> Result<NaslValue, FnError> {
    let source = source.filter(|x| !x.is_empty()).unwrap_or("NASL");
    context.add_hostname(hostname.0, source.into());
    Ok(NaslValue::Null)
}

/// Get the host name of the currently scanned target. If there is no host name available, the IP of the target is returned instead.
#[nasl_function]
pub fn get_host_name(_register: &Register, context: &Context) -> Result<NaslValue, FnError> {
    let vh = context.target().vhosts();
    let v = if !vh.is_empty() {
        vh.iter()
            .map(|vhost| NaslValue::String(vhost.hostname().to_string()))
            .collect::<Vec<_>>()
    } else {
        vec![]
    };

    //TODO: store the current hostname being forked.
    //TODO: don't fork if expand_vhost is disabled.
    //TODO: don't fork if already in a vhost
    if !v.is_empty() {
        return Ok(NaslValue::Fork(v));
    }

    let host = match context.target().kind() {
        TargetKind::IpAddr => {
            let ip_addr = context.target().ip_addr();
            match lookup_addr(&ip_addr) {
                Ok(host) => host,
                Err(_) => ip_addr.to_string(),
            }
        }
        TargetKind::Hostname => context.target().original_target_str().to_string(),
    };
    Ok(NaslValue::String(host))
}

/// This function returns the source of detection of a given hostname.
/// The named parameter hostname is a string containing the hostname.
/// When no hostname is given, the current scanned host is taken.
/// If no virtual hosts are found yet this function always returns IP-address.
#[nasl_function(named(hostname))]
pub fn get_host_name_source(context: &Context, hostname: Hostname) -> String {
    let vh = context.target().vhosts();
    if !vh.is_empty() {
<<<<<<< HEAD
        if let Some(vhost) = vh.into_iter().find(|vhost| vhost.hostname() == hostname.0) {
            return vhost.source().to_string();
=======
        if let Some((_, source)) = vh.iter().find(|(v, _)| v == &hostname.0) {
            return source.to_string();
>>>>>>> 813197ae
        };
    }
    context.target().original_target_str().to_string()
}

/// Return the target's IP address or 127.0.0.1 if not set.
#[nasl_function]
fn nasl_get_host_ip(context: &Context) -> Result<NaslValue, FnError> {
    let ip = context.target().ip_addr();
    Ok(NaslValue::String(ip.to_string()))
}

/// Get an IP address corresponding to the host name
#[nasl_function(named(hostname))]
fn resolve_host_name(hostname: Hostname) -> String {
    resolve_hostname(&hostname.0).map_or_else(
        |_| "127.0.0.1".to_string(),
        |x| x.first().map_or("127.0.0.1".to_string(), |v| v.to_string()),
    )
}

/// Resolve a hostname to all found addresses and return them in an NaslValue::Array
#[nasl_function(named(hostname))]
fn resolve_hostname_to_multiple_ips(hostname: Hostname) -> Result<NaslValue, FnError> {
    let ips = resolve_hostname(&hostname.0)?
        .into_iter()
        .map(|x| NaslValue::String(x.to_string()))
        .collect();
    Ok(NaslValue::Array(ips))
}

/// Check if the currently scanned target is an IPv6 address.
/// Return TRUE if the current target is an IPv6 address, else FALSE.
#[nasl_function]
fn target_is_ipv6(context: &Context) -> bool {
    context.target().ip_addr().is_ipv6()
}

/// Compare if two hosts are the same.
/// The first two unnamed arguments are string containing the host to compare
/// If the named argument cmp_hostname is set to TRUE, the given hosts are resolved into their hostnames
#[nasl_function(named(cmp_hostname))]
fn same_host(h1: &str, h2: &str, cmp_hostname: Option<bool>) -> Result<bool, FnError> {
    let h1 = resolve_hostname(h1)?;
    let h2 = resolve_hostname(h2)?;

    let hostnames1 = h1
        .iter()
        .filter_map(|x| lookup_addr(x).ok())
        .collect::<Vec<_>>();
    let hostnames2 = h2
        .iter()
        .filter_map(|x| lookup_addr(x).ok())
        .collect::<Vec<_>>();

    let any_ip_address_matches = h1.iter().any(|a1| h2.contains(a1));
    let any_hostname_matches = hostnames1.iter().any(|h1| hostnames2.contains(h1));
    let cmp_hostname = cmp_hostname.filter(|x| *x).unwrap_or(false);

    Ok(any_ip_address_matches || (cmp_hostname && any_hostname_matches))
}

pub struct Host;

function_set! {
    Host,
    (
        get_host_names,
        (nasl_get_host_ip, "get_host_ip"),
        resolve_host_name,
        resolve_hostname_to_multiple_ips,
        (target_is_ipv6, "TARGET_IS_IPV6"),
        same_host,
        add_host_name,
        get_host_name,
        get_host_name_source
    )
}<|MERGE_RESOLUTION|>--- conflicted
+++ resolved
@@ -39,13 +39,8 @@
     let hns = context.target().vhosts();
     if !hns.is_empty() {
         let hns = hns
-<<<<<<< HEAD
-            .into_iter()
+            .iter()
             .map(|vhost| NaslValue::String(vhost.hostname().to_string()))
-=======
-            .iter()
-            .map(|(h, _s)| NaslValue::String(h.to_string()))
->>>>>>> 813197ae
             .collect::<Vec<_>>();
         return Ok(NaslValue::Array(hns));
     };
@@ -108,13 +103,8 @@
 pub fn get_host_name_source(context: &Context, hostname: Hostname) -> String {
     let vh = context.target().vhosts();
     if !vh.is_empty() {
-<<<<<<< HEAD
-        if let Some(vhost) = vh.into_iter().find(|vhost| vhost.hostname() == hostname.0) {
+        if let Some(vhost) = vh.iter().find(|vhost| vhost.hostname() == hostname.0) {
             return vhost.source().to_string();
-=======
-        if let Some((_, source)) = vh.iter().find(|(v, _)| v == &hostname.0) {
-            return source.to_string();
->>>>>>> 813197ae
         };
     }
     context.target().original_target_str().to_string()
