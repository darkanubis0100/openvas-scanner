--- conflicted
+++ resolved
@@ -1,13 +1,6 @@
 use futures::{Stream, stream};
 
-<<<<<<< HEAD
-use crate::nasl::{syntax::Ast, Context, Register};
-=======
-use crate::nasl::{
-    Context, Register,
-    syntax::{Lexer, Tokenizer},
-};
->>>>>>> 02554fad
+use crate::nasl::{Context, Register, syntax::Ast};
 
 use super::{interpreter::InterpretResult, interpreter::Interpreter};
 
