--- conflicted
+++ resolved
@@ -3,16 +3,11 @@
 // SPDX-License-Identifier: GPL-2.0-or-later WITH x11vnc-openssl-exception
 
 use super::{
-    ErrorKind, Statement, StatementKind,
+    ErrorKind, Ident, Statement, StatementKind,
     error::SyntaxError,
     grouping_extension::Grouping,
     lexer::{End, Lexer},
-<<<<<<< HEAD
     token::{Keyword, Token, TokenKind},
-    ErrorKind, Ident, Statement, StatementKind,
-=======
-    token::{Category, IdentifierType, Token},
->>>>>>> 02554fad
 };
 use crate::{
     unclosed_statement, unclosed_token, unexpected_end, unexpected_statement, unexpected_token,
@@ -482,7 +477,6 @@
 #[cfg(test)]
 mod test {
 
-<<<<<<< HEAD
     use crate::nasl::syntax::lexer::tests::{parse_test_err, parse_test_ok};
 
     parse_test_ok!(
@@ -534,236 +528,4 @@
         "if (description) { ; ",
         "if (description) display(1)",
     );
-=======
-    use super::super::{
-        Statement, parse,
-        token::{Category, IdentifierType},
-    };
-
-    use super::super::StatementKind::*;
-    use super::super::TokenCategory::*;
-
-    #[test]
-    fn if_statement() {
-        let actual = parse("if (description) script_oid('1'); else display('hi');")
-            .next()
-            .unwrap()
-            .unwrap();
-        match actual.kind() {
-            If(_, _, Some(_), Some(_)) => {}
-            _ => unreachable!("{actual} must be if with else stmt."),
-        }
-
-        let actual = parse("if( version[1] ) report += '\nVersion: ' + version[1];")
-            .next()
-            .unwrap()
-            .unwrap();
-        match actual.kind() {
-            If(_, _, None, None) => {}
-            _ => unreachable!("{actual} must be if without else stmt."),
-        }
-    }
-
-    #[test]
-    fn if_block() {
-        let actual = parse("if (description) { ; }").next().unwrap().unwrap();
-        match actual.kind() {
-            If(_, b, _, _) => match b.kind() {
-                Block(v) => {
-                    assert_eq!(v, &vec![]);
-                }
-                _ => unreachable!("{b} must be a block stmt."),
-            },
-            _ => unreachable!("{actual} must be an if stmt."),
-        }
-    }
-
-    #[test]
-    fn local_var() {
-        let expected = |actual: Statement, scope: Category| match actual.kind() {
-            Declare(vars) => {
-                assert_eq!(actual.as_token().category(), &scope);
-                assert_eq!(vars.len(), 3);
-            }
-            _ => unreachable!("{actual} must be an declare stmt."),
-        };
-        expected(
-            parse("local_var a, b, c;").next().unwrap().unwrap(),
-            Category::Identifier(IdentifierType::LocalVar),
-        );
-        expected(
-            parse("global_var a, b, c;").next().unwrap().unwrap(),
-            Category::Identifier(IdentifierType::GlobalVar),
-        );
-    }
-
-    #[test]
-    fn null() {
-        let result = parse("NULL;").next().unwrap().unwrap();
-        assert_eq!(result.kind(), &Primitive);
-        assert_eq!(
-            result.as_token().category(),
-            &Identifier(IdentifierType::Null)
-        );
-    }
-
-    #[test]
-    fn boolean() {
-        let result = parse("TRUE;").next().unwrap().unwrap();
-        assert_eq!(result.kind(), &Primitive);
-        assert_eq!(
-            result.as_token().category(),
-            &Identifier(IdentifierType::True)
-        );
-        let result = parse("FALSE;").next().unwrap().unwrap();
-        assert_eq!(result.kind(), &Primitive);
-        assert_eq!(
-            result.as_token().category(),
-            &Identifier(IdentifierType::False)
-        );
-    }
-
-    #[test]
-    fn exit() {
-        let test_cases = [
-            "exit(1)",
-            "exit(a)",
-            "exit(a(b))",
-            "exit(23 + 5)",
-            "exit((4 * 5))",
-        ];
-        for call in test_cases {
-            let result = parse(&format!("{call};")).next().unwrap().unwrap();
-            assert!(matches!(result.kind(), &Exit(..),), "{}", call);
-        }
-    }
-
-    #[test]
-    fn r#return() {
-        let test_cases = [
-            "return 1",
-            "return a",
-            "return a(b)",
-            "return 23 + 5",
-            "return (4 * 5)",
-        ];
-        for call in test_cases {
-            let result = parse(&format!("{call};")).next().unwrap().unwrap();
-            assert!(matches!(result.kind(), &Return(..),), "{}", call);
-        }
-    }
-
-    #[test]
-    fn for_loop() {
-        let code = "for (i = 0; i < 10; i++) display('hi');";
-        assert!(matches!(
-            parse(code).next().unwrap().unwrap().kind(),
-            &For(..)
-        ));
-        let code = "for (i = 0; i < 10; ) i = 10;";
-        assert!(matches!(
-            parse(code).next().unwrap().unwrap().kind(),
-            &For(..)
-        ))
-    }
-
-    #[test]
-    fn while_loop() {
-        let code = "while (TRUE) ;";
-        assert!(matches!(
-            parse(code).next().unwrap().unwrap().kind(),
-            &While(..)
-        ))
-    }
-
-    #[test]
-    fn repeat_loop() {
-        let code = "repeat ; until 1 == 1;";
-        assert!(matches!(
-            parse(code).next().unwrap().unwrap().kind(),
-            &Repeat(..)
-        ))
-    }
-
-    #[test]
-    fn foreach() {
-        let test_cases = [
-            "foreach info(list) { display(info); }",
-            "foreach info( make_list('a', 'b')) { display(info); }",
-        ];
-        for call in test_cases {
-            assert!(
-                matches!(
-                    parse(&format!("{call};")).next().unwrap().unwrap().kind(),
-                    &ForEach(..),
-                ),
-                "{}",
-                call
-            );
-        }
-    }
-
-    #[test]
-    fn include() {
-        assert!(matches!(
-            parse("include('test.inc');")
-                .next()
-                .unwrap()
-                .unwrap()
-                .kind(),
-            &Include(..)
-        ))
-    }
-
-    #[test]
-    fn function() {
-        assert!(matches!(
-            parse("function register_packages( buf ) { return 1; }")
-                .next()
-                .unwrap()
-                .unwrap()
-                .kind(),
-            &FunctionDeclaration(..)
-        ));
-        assert!(matches!(
-            parse("function register_packages( ) { return 1; }")
-                .next()
-                .unwrap()
-                .unwrap()
-                .kind(),
-            &FunctionDeclaration(..)
-        ));
-    }
-
-    #[test]
-    fn fct_anon_args() {
-        let result = parse("_FCT_ANON_ARGS[0];").next().unwrap().unwrap();
-        assert!(matches!(result.kind(), &Array(Some(_))));
-        assert_eq!(
-            result.as_token().category(),
-            &Identifier(IdentifierType::FCTAnonArgs)
-        );
-
-        let result = parse("_FCT_ANON_ARGS;").next().unwrap().unwrap();
-        assert!(matches!(result.kind(), &Array(None)));
-        assert_eq!(
-            result.as_token().category(),
-            &Identifier(IdentifierType::FCTAnonArgs)
-        );
-    }
-
-    #[test]
-    fn unclosed() {
-        assert!(parse("local_var a, b, c").next().unwrap().is_err());
-        assert!(parse("local_var a, 1, c;").next().unwrap().is_err());
-        assert!(parse("local_var 1;").next().unwrap().is_err());
-        assert!(parse("if (description) { ; ").next().unwrap().is_err());
-        assert!(
-            parse("if (description) display(1)")
-                .next()
-                .unwrap()
-                .is_err()
-        );
-    }
->>>>>>> 02554fad
 }