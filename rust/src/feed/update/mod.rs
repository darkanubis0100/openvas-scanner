// SPDX-FileCopyrightText: 2023 Greenbone AG
//
// SPDX-License-Identifier: GPL-2.0-or-later WITH x11vnc-openssl-exception

mod error;

pub use error::Error;
pub use error::ErrorKind;

use futures::{Stream, StreamExt, stream};
use std::fs::File;
use tracing::trace;

use crate::nasl::ContextType;
use crate::nasl::interpreter::ForkingInterpreter;
use crate::nasl::interpreter::Interpreter;
use crate::nasl::nasl_std_functions;
use crate::nasl::prelude::*;
use crate::nasl::syntax::AsBufReader;
<<<<<<< HEAD
use crate::nasl::utils::context::Target;
=======
use crate::nasl::syntax::Lexer;
use crate::nasl::syntax::Tokenizer;
>>>>>>> 02554fad
use crate::nasl::utils::Executor;
use crate::nasl::utils::context::ContextStorage;
use crate::nasl::utils::context::Target;

use crate::feed::verify::check_signature;
use crate::feed::verify::{HashSumFileItem, SignatureChecker};
use crate::storage::ScanID;
use crate::storage::items::nvt::FeedVersion;
use crate::storage::items::nvt::FileName;

use super::verify;

/// Updates runs nasl plugin with description true and uses given storage to store the descriptive
/// information
pub struct Update<'a, S, L, V> {
    /// Is used to store data
    storage: &'a S,
    /// Is used to load nasl plugins by a relative path
    loader: &'a L,
    /// Initial data, usually set in new.
    initial: Vec<(String, ContextType)>,
    /// How often loader or storage should retry before giving up when a retryable error occurs.
    max_retry: usize,
    verifier: V,
    feed_version_set: bool,
    executor: Executor,
}

/// Loads the plugin_feed_info and returns the feed version
pub async fn feed_version(
    loader: &dyn Loader,
    dispatcher: &dyn ContextStorage,
) -> Result<String, ErrorKind> {
    let feed_info_filename = "plugin_feed_info.inc";
    let code = Code::load(loader, feed_info_filename)?;
    let register = Register::default();
    let k = ScanID("".to_string());
    let target = Target::default();
    let filename = Default::default();
    // TODO add parameter to struct
    let functions = nasl_std_functions();
<<<<<<< HEAD
    let context = Context::new(k, target, dispatcher, &fr, loader, &functions);
    // TODO do not unwrap here, handle errors
    let mut interpreter = Interpreter::new(register, code.parse().emit_errors().unwrap(), &context);
    interpreter.execute_all().await?;
=======
    let context = Context::new(k, target, filename, dispatcher, loader, &functions);
    let mut interpreter = Interpreter::new(register, Lexer::new(Tokenizer::new(&code)), &context);
    for stmt in crate::nasl::syntax::parse(&code) {
        let stmt = stmt?;
        interpreter.resolve(&stmt).await?;
    }
>>>>>>> 02554fad

    let feed_version = interpreter
        .register()
        .named("PLUGIN_SET")
        .map(|x| x.to_string())
        .unwrap_or_else(|| "0".to_owned());
    Ok(feed_version)
}

impl<'a, S, L, V> SignatureChecker for Update<'a, S, L, V>
where
    S: Sync + Send + ContextStorage,
    L: Sync + Send + Loader + AsBufReader<File>,
    V: Iterator<Item = Result<HashSumFileItem<'a>, verify::Error>>,
{
}

impl<'a, S, L, V> Update<'a, S, L, V>
where
    S: Sync + Send + ContextStorage,
    L: Sync + Send + Loader + AsBufReader<File>,
    V: Iterator<Item = Result<HashSumFileItem<'a>, verify::Error>> + 'a,
{
    /// Creates an updater. This updater is implemented as a iterator.
    ///
    /// It will iterate through the filenames retrieved by the verifier and execute each found
    /// `.nasl` script in description mode. When there is no filename left than it will handle the
    /// corresponding `plugin_feed_info.inc` to set the feed version. This is done after each file
    /// has run in description mode because some legacy systems consider a feed update done when
    /// the version is set.
    pub fn init(
        openvas_version: &str,
        max_retry: usize,
        loader: &'a L,
        storage: &'a S,
        verifier: V,
    ) -> Self {
        let initial = vec![
            ("description".to_owned(), true.into()),
            ("OPENVAS_VERSION".to_owned(), openvas_version.into()),
        ];
        Self {
            initial,
            max_retry,
            loader,
            storage,
            verifier,
            feed_version_set: false,
            executor: nasl_std_functions(),
        }
    }

    /// Loads the plugin_feed_info and returns the feed version
    pub async fn feed_version(&self) -> Result<String, ErrorKind> {
        feed_version(self.loader, self.storage).await
    }

    /// Check if the current feed is outdated.
    pub async fn feed_is_outdated(&self, current_version: String) -> Result<bool, ErrorKind> {
        // the version in file
        let v = self.feed_version().await?;
        if !current_version.is_empty() {
            return Ok(v.as_str() != current_version.as_str());
        };

        Ok(true)
    }

    /// plugin_feed_info must be handled differently.
    ///
    /// Usually a plugin_feed_info.inc is setup as a listing of keys.
    /// The feed_version is loaded from that inc file.
    /// Therefore we need to load the plugin_feed_info and extract the feed_version
    /// to put into the corresponding dispatcher.
    async fn dispatch_feed_info(&self) -> Result<String, ErrorKind> {
        let feed_version = self.feed_version().await?;
        self.storage
            .retry_dispatch(FeedVersion, feed_version, self.max_retry)?;

        let feed_info_key = "plugin_feed_info.inc";
        Ok(feed_info_key.into())
    }

    /// Runs a single plugin in description mode.
<<<<<<< HEAD
    async fn single(&self, key: &ContextKey) -> Result<i64, ErrorKind> {
        let code = Code::load(self.loader, key.value())?;
=======
    async fn single(&self, key: &FileName) -> Result<i64, ErrorKind> {
        let code = self.loader.load(&key.0)?;
>>>>>>> 02554fad

        let register = Register::root_initial(&self.initial);
        let target = Target::default();
        let context = Context::new(
            ScanID(key.0.clone()),
            target,
            key.0.clone().into(),
            self.storage,
            self.loader,
            &self.executor,
        );
        let ast = code.parse().emit_errors().unwrap();
        let mut results = Box::pin(ForkingInterpreter::new(ast, register, &context).stream());
        while let Some(stmt) = results.next().await {
            match stmt {
                Ok(NaslValue::Exit(i)) => {
                    return Ok(i);
                }
                Ok(_) => {}
                Err(e) => return Err(e.into()),
            }
        }
        Err(ErrorKind::MissingExit(key.0.clone()))
    }

    /// Perform a signature check of the sha256sums file
    pub fn verify_signature(&self) -> Result<(), verify::Error> {
        let path = self.loader.root_path().unwrap();
        check_signature(&path)
    }

    /// Run the feed update and log each result with the
    /// given log level. If an error occurs, return it.
    pub async fn perform_update(self) -> Result<(), Error> {
        let results = self.stream().collect::<Vec<_>>().await;
        for result in results.into_iter() {
            let result = result?;
            trace!(?result);
        }
        Ok(())
    }

    pub fn stream(self) -> impl Stream<Item = Result<String, Error>> + 'a {
        stream::unfold(self, |mut s| async move { s.next().await.map(|x| (x, s)) })
    }

    async fn next(&mut self) -> Option<Result<String, Error>> {
        match self.verifier.find(|x| {
            x.as_ref()
                .map(|x| x.get_filename().ends_with(".nasl"))
                .unwrap_or(true)
        }) {
            Some(Ok(k)) => {
                if let Err(e) = k.verify() {
                    return Some(Err(e.into()));
                }

                let mut filename = k.get_filename();
                if filename.starts_with("./") {
                    // sha256sums may start with ./ so we have to remove those as dependencies
                    // within nasl scripts usually don't entail them.
                    filename = filename[2..].to_string();
                }
                let k = FileName(filename.clone());
                self.single(&k)
                    .await
                    .map(|_| k.0.clone())
                    .map_err(|kind| Error {
                        kind,
                        key: k.0.clone(),
                    })
                    .into()
            }
            Some(Err(e)) => Some(Err(e.into())),
            None if !self.feed_version_set => {
                let result = self.dispatch_feed_info().await.map_err(|kind| Error {
                    kind,
                    key: "plugin_feed_info.inc".to_string(),
                });
                self.feed_version_set = true;
                Some(result)
            }
            None => None,
        }
    }
}<|MERGE_RESOLUTION|>--- conflicted
+++ resolved
@@ -17,12 +17,6 @@
 use crate::nasl::nasl_std_functions;
 use crate::nasl::prelude::*;
 use crate::nasl::syntax::AsBufReader;
-<<<<<<< HEAD
-use crate::nasl::utils::context::Target;
-=======
-use crate::nasl::syntax::Lexer;
-use crate::nasl::syntax::Tokenizer;
->>>>>>> 02554fad
 use crate::nasl::utils::Executor;
 use crate::nasl::utils::context::ContextStorage;
 use crate::nasl::utils::context::Target;
@@ -64,19 +58,10 @@
     let filename = Default::default();
     // TODO add parameter to struct
     let functions = nasl_std_functions();
-<<<<<<< HEAD
-    let context = Context::new(k, target, dispatcher, &fr, loader, &functions);
+    let context = Context::new(k, target, filename, dispatcher, loader, &functions);
     // TODO do not unwrap here, handle errors
     let mut interpreter = Interpreter::new(register, code.parse().emit_errors().unwrap(), &context);
     interpreter.execute_all().await?;
-=======
-    let context = Context::new(k, target, filename, dispatcher, loader, &functions);
-    let mut interpreter = Interpreter::new(register, Lexer::new(Tokenizer::new(&code)), &context);
-    for stmt in crate::nasl::syntax::parse(&code) {
-        let stmt = stmt?;
-        interpreter.resolve(&stmt).await?;
-    }
->>>>>>> 02554fad
 
     let feed_version = interpreter
         .register()
@@ -161,13 +146,8 @@
     }
 
     /// Runs a single plugin in description mode.
-<<<<<<< HEAD
-    async fn single(&self, key: &ContextKey) -> Result<i64, ErrorKind> {
-        let code = Code::load(self.loader, key.value())?;
-=======
     async fn single(&self, key: &FileName) -> Result<i64, ErrorKind> {
-        let code = self.loader.load(&key.0)?;
->>>>>>> 02554fad
+        let code = Code::load(self.loader, &key.0)?;
 
         let register = Register::root_initial(&self.initial);
         let target = Target::default();
