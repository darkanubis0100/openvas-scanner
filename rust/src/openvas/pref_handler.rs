--- conflicted
+++ resolved
@@ -563,23 +563,13 @@
 mod tests {
     use std::collections::HashMap;
 
-<<<<<<< HEAD
-    
     use greenbone_scanner_framework::models::{
         self, AliveTestMethods, Credential, CredentialType, Port, PortRange, Protocol, Scan,
         Service,
-=======
-    use crate::{
-        models::{
-            AliveTestMethods, Credential, CredentialType, Port, PortRange, Protocol, Scan, Service,
-        },
-        openvas::openvas_redis::test::FakeRedis,
-        scanner::preferences::preference::ScanPrefs,
->>>>>>> 4f195968
     };
 
     use super::PreferenceHandler;
-    use crate::openvas::openvas_redis::KbAccess;
+    use crate::openvas::openvas_redis::{KbAccess, test::FakeRedis};
 
     #[tokio::test]
     async fn test_prefs() {
