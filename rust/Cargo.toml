--- conflicted
+++ resolved
@@ -62,18 +62,14 @@
 lazy-regex = "3.3.0"
 lazy_static = "1.4.0"
 libc = "0.2"
-libssh-rs = { version = "0.3.5", features = ["vendored-openssl", "vendored",], optional = true }
 md-5 = "0.10.5"
 md2 = "0.10.2"
 md4 = "0.10.2"
-<<<<<<< HEAD
 mtu = { version = "0.2.9", optional = true }
 openssl = { version = "0.10.72", features = ["vendored"] }
 pathdiff = "0.2.3"
-=======
 num_cpus = "1.16.0"
 num-bigint = "0.4.6"
->>>>>>> c35dab24
 pbkdf2 = { version = "0.12.2", features = ["password-hash"] }
 pcap = { version = "2.3.0", optional = true, features = ["capture-stream"] }
 pkcs8 = { version = "0.10.2", features = ["encryption", "pem", "std"] }
@@ -100,14 +96,7 @@
 socket2 = { version = "0.6.0", features = ["all"] }
 sqlx = { version = "0.8.3", features = ["sqlite", "runtime-tokio-rustls" ] }
 sysinfo = "0.37.0"
-<<<<<<< HEAD
-=======
-thiserror = "2.0.14"
-time = { version = "0", features = ["parsing"] }
 nt-time = "0.12.1"
-tokio = { version = "1.45.0", features = ["full"] }
-tokio-rustls = "0.26.0"
->>>>>>> c35dab24
 toml = "0.9.5"
 urlencoding = "2.1.2"
 walkdir = "2"
@@ -116,7 +105,6 @@
 pnet = { version = "0.35.0", optional = true }
 pnet_macros = { version = "0.35.0", optional = true }
 pnet_macros_support = { version = "0.35.0", optional = true }
-<<<<<<< HEAD
 
 anyhow = { workspace = true }
 clap = { workspace = true }
@@ -139,12 +127,10 @@
 tracing = { workspace = true }
 tracing-subscriber = { workspace = true }
 uuid = { workspace = true }
-=======
 libssh-rs = { version = "0.3.5", features = [
     "vendored-openssl",
     "vendored",
 ], optional = true }
->>>>>>> c35dab24
 
 nasl-function-proc-macro = { path = "crates/nasl-function-proc-macro" }
 greenbone-scanner-framework = { path = "crates/greenbone-scanner-framework" }
