--- conflicted
+++ resolved
@@ -52,12 +52,9 @@
 redis = "0.22.3"
 regex = "1.10.6"
 ripemd = "0.1.3"
-<<<<<<< HEAD
+rsa = { version = "0.9.6", features = ["hazmat"] }
 russh = "0.45.0"
 russh-keys = "0.45.0"
-=======
-rsa = { version = "0.9.6", features = ["hazmat"] }
->>>>>>> e6abbc2a
 rustls = "0.23.5"
 rustls-pemfile = "2.1.2"
 rustls-pemfile-old = { version = "1.0.2", package = "rustls-pemfile" }
