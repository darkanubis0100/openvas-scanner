/* Portions Copyright (C) 2009-2020 Greenbone Networks GmbH
 * Portions Copyright (C) 2006 Software in the Public Interest, Inc.
 * Based on work Copyright (C) 1998 - 2006 Tenable Network Security, Inc.
 *
 * SPDX-License-Identifier: GPL-2.0-only
 *
 * This program is free software; you can redistribute it and/or
 * modify it under the terms of the GNU General Public License
 * version 2 as published by the Free Software Foundation.
 *
 * This program is distributed in the hope that it will be useful,
 * but WITHOUT ANY WARRANTY; without even the implied warranty of
 * MERCHANTABILITY or FITNESS FOR A PARTICULAR PURPOSE.  See the
 * GNU General Public License for more details.
 *
 * You should have received a copy of the GNU General Public License
 * along with this program; if not, write to the Free Software
 * Foundation, Inc., 51 Franklin St, Fifth Floor, Boston, MA 02110-1301 USA.
 */

/**
 * @file attack.c
 * @brief Launches the plugins, and manages multithreading.
 */

#include "attack.h"

#include "../misc/network.h"        /* for auth_printf */
#include "../misc/nvt_categories.h" /* for ACT_INIT */
#include "../misc/pcap_openvas.h"   /* for v6_is_local_ip */
#include "../nasl/nasl_debug.h"     /* for nasl_*_filename */
#include "hosts.h"
#include "pluginlaunch.h"
#include "pluginload.h"
#include "pluginscheduler.h"
#include "plugs_req.h"
#include "processes.h"
#include "sighand.h"
#include "utils.h"

#include <arpa/inet.h> /* for inet_ntoa() */
#include <errno.h>     /* for errno() */
#include <fcntl.h>
#include <glib.h>
#include <gvm/base/hosts.h>
#include <gvm/base/networking.h>
#include <gvm/base/prefs.h> /* for prefs_get() */
#include <gvm/base/proctitle.h>
#include <gvm/boreas/alivedetection.h> /* for start_alive_detection() */
#include <gvm/boreas/boreas_io.h>      /* for get_host_from_queue() */
#include <gvm/util/nvticache.h>        /* for nvticache_t */
#include <pthread.h>
#include <stdlib.h>   /* for exit() */
#include <string.h>   /* for strlen() */
#include <sys/wait.h> /* for waitpid() */
#include <unistd.h>   /* for close() */

#define ERR_HOST_DEAD -1
#define ERR_CANT_FORK -2

#define MAX_FORK_RETRIES 10
/**
 * Wait KB_RETRY_DELAY seconds until trying again to get a new kb.
 */
#define KB_RETRY_DELAY 3 /*In sec*/
/**
 * It switches progress bar styles.
 * If set to 1, time oriented style and it take into account only alive host.
 * If set to 0, it not reflect progress adequately in case of dead host,
 * which will take into account with 0% processed, producing jumps in the
 * process bar.
 */
#define PROGRESS_BAR_STYLE 1

#undef G_LOG_DOMAIN
/**
 * @brief GLib log domain.
 */
#define G_LOG_DOMAIN "sd   main"

/**
 * Bundles information about target(s), configuration (globals struct) and
 * scheduler.
 */
struct attack_start_args
{
  struct scan_globals *globals;
  plugins_scheduler_t sched;
  kb_t host_kb;
  kb_t main_kb;
  gvm_host_t *host;
};

/*******************************************************

               PRIVATE FUNCTIONS

********************************************************/
/**
 * @brief Connect to the main kb. Must be released with
 *        kb_lnk_reset() after use.
 *
 * @param[out] main_kb The connection to the kb.
 * @return 0 on success, -1 on failure.
 */
static int
connect_main_kb (kb_t *main_kb)
{
  int i = atoi (prefs_get ("ov_maindbid"));

  *main_kb = kb_direct_conn (prefs_get ("db_address"), i);
  if (main_kb)
    return 0;

  g_warning ("Not possible to get the main kb connection.");
  return -1;
}

/**
 * @brief Add the Host KB index to the list of readable KBs
 * used by ospd-openvas.
 */
static void
set_kb_readable (int host_kb_index)
{
  kb_t main_kb = NULL;

  connect_main_kb (&main_kb);
  kb_item_add_int_unique (main_kb, "internal/dbindex", host_kb_index);
  kb_lnk_reset (main_kb);
}

/**
 * @brief Set scan status. This helps ospd-openvas to
 * identify if a scan crashed or finished cleanly.
 *
 * @param[in] status Status to set.
 */
static void
set_scan_status (char *status)
{
  kb_t main_kb = NULL;
  char buffer[96];
  char *scan_id = NULL;

  connect_main_kb (&main_kb);
  scan_id = kb_item_get_str (main_kb, ("internal/scanid"));
  snprintf (buffer, sizeof (buffer), "internal/%s", scan_id);
  kb_item_set_str (main_kb, buffer, status, 0);
  kb_lnk_reset (main_kb);
  g_free (scan_id);
}

/**
 * @brief Sends the status of a host's scan.
 */
static int
comm_send_status (kb_t main_kb, char *hostname, int curr, int max)
{
  char buffer[2048];

  if (!hostname || !main_kb)
    return -1;

  if (strlen (hostname) > (sizeof (buffer) - 50))
    return -1;

  snprintf (buffer, sizeof (buffer), "%s/%d/%d", hostname, curr, max);
  kb_item_push_str (main_kb, "internal/status", buffer);
  kb_lnk_reset (main_kb);
  return 0;
}

static void
message_to_client (kb_t kb, const char *msg, const char *ip_str,
                   const char *port, const char *type)
{
  char *buf;

<<<<<<< HEAD
  sprintf (buf, "%s|||%s|||%s|||%s||| |||%s", type, ip_str ?: "", ip_str ?: "",
           port ?: " ", msg ?: "No error.");
=======
  buf = g_strdup_printf ("%s|||%s|||%s||| |||%s", type, ip_str ?: "",
                         port ?: " ", msg ?: "No error.");
>>>>>>> efa35770
  kb_item_push_str (kb, "internal/results", buf);
  g_free (buf);
}

static void
report_kb_failure (int errcode)
{
  gchar *msg;

  errcode = abs (errcode);
  msg = g_strdup_printf ("WARNING: Cannot connect to KB at '%s': %s'",
                         prefs_get ("db_address"), strerror (errcode));
  g_warning ("%s", msg);
  g_free (msg);
}

static void
fork_sleep (int n)
{
  time_t then, now;

  now = then = time (NULL);
  while (now - then < n)
    {
      waitpid (-1, NULL, WNOHANG);
      usleep (10000);
      now = time (NULL);
    }
}

int global_scan_stop = 0;
static void
scan_stop_cleanup (void);

static int
scan_is_stopped (void)
{
  if (global_scan_stop == 1)
    scan_stop_cleanup ();
  return global_scan_stop;
}

/**
 * @brief Checks that an NVT category is safe.
 *
 * @param category  Category to check.
 *
 * @return 0 if category is unsafe, 1 otherwise.
 */
static int
nvti_category_is_safe (int category)
{
  /* XXX: Duplicated from openvas/nasl. */
  if (category == ACT_DESTRUCTIVE_ATTACK || category == ACT_KILL_HOST
      || category == ACT_FLOOD || category == ACT_DENIAL)
    return 0;
  return 1;
}

static kb_t host_kb = NULL;
static GSList *host_vhosts = NULL;
static int check_new_vhosts_flag = 0;

/**
 * @brief Return check_new_vhosts_flag. After reading must be clean with
 *        unset_check_new_vhosts_flag(), to avoid fetching unnecessarily.
 * @return 1 means new vhosts must be fetched. 0 nothing to do.
 */
static int
get_check_new_vhosts_flag (void)
{
  return check_new_vhosts_flag;
}

/**
 * @brief Set global check_new_vhosts_flag to indicate that new vhosts must be
 *        fetched.
 */
static void
set_check_new_vhosts_flag ()
{
  check_new_vhosts_flag = 1;
}

/**
 * @brief Unset global check_new_vhosts_flag. Must be called once the
 *        vhosts have been fetched.
 */
static void
unset_check_new_vhosts_flag (void)
{
  check_new_vhosts_flag = 0;
}

/**
 * @brief Check if a plugin process pushed a new vhost value.
 *
 * @param kb        Host scan KB.
 * @param vhosts    List of vhosts to add new vhosts to.
 *
 * @return New vhosts list.
 */
static void
check_new_vhosts (void)
{
  struct kb_item *current_vhosts = NULL;

  if (get_check_new_vhosts_flag () == 0)
    return;

  /* Check for duplicate vhost value already added by other forked child of the
   * same plugin. */
  current_vhosts = kb_item_get_all (host_kb, "internal/vhosts");
  if (!current_vhosts)
    {
      unset_check_new_vhosts_flag ();
      return;
    }
  while (current_vhosts)
    {
      GSList *vhosts = NULL;
      char buffer[4096], *source, *value;
      gvm_vhost_t *vhost;

      value = g_strdup (current_vhosts->v_str);

      /* Check for duplicate vhost value in args. */
      vhosts = host_vhosts;
      while (vhosts)
        {
          gvm_vhost_t *tmp = vhosts->data;

          if (!strcmp (tmp->value, value))
            {
              g_warning ("%s: Value '%s' exists already", __func__, value);
              unset_check_new_vhosts_flag ();
              kb_item_free (current_vhosts);
              return;
            }
          vhosts = vhosts->next;
        }

      /* Get sources*/
      g_snprintf (buffer, sizeof (buffer), "internal/source/%s", value);
      source = kb_item_get_str (host_kb, buffer);
      assert (source);
      vhost = gvm_vhost_new (value, source);
      host_vhosts = g_slist_append (host_vhosts, vhost);

      current_vhosts = current_vhosts->next;
    }

  kb_item_free (current_vhosts);
  unset_check_new_vhosts_flag ();
}

/**
 * @brief Launches a nvt. Respects safe check preference (i.e. does not try
 * @brief destructive nvt if save_checks is yes).
 *
 * Does not launch a plugin twice if !save_kb_replay.
 *
 * @return ERR_HOST_DEAD if host died, ERR_CANT_FORK if forking failed,
 *         0 otherwise.
 */
static int
launch_plugin (struct scan_globals *globals, struct scheduler_plugin *plugin,
               struct in6_addr *ip, GSList *vhosts, kb_t kb, kb_t main_kb)
{
  int optimize = prefs_get_bool ("optimize_test"), pid, ret = 0;
  char *oid, *name, *error = NULL, ip_str[INET6_ADDRSTRLEN];
  nvti_t *nvti;

  kb_lnk_reset (main_kb);
  addr6_to_str (ip, ip_str);
  oid = plugin->oid;
  nvti = nvticache_get_nvt (oid);

  /* eg. When NVT was moved/removed by a feed update during the scan. */
  if (!nvti)
    {
      g_message ("Plugin '%s' missing from nvticache.", oid);
      plugin->running_state = PLUGIN_STATUS_DONE;
      goto finish_launch_plugin;
    }
  if (scan_is_stopped ())
    {
      if (nvti_category (nvti) != ACT_END)
        {
          plugin->running_state = PLUGIN_STATUS_DONE;
          goto finish_launch_plugin;
        }
      else
        {
          name = nvticache_get_filename (oid);
          g_message ("Stopped scan wrap-up: Launching %s (%s)", name, oid);
          g_free (name);
        }
    }

  if (prefs_get_bool ("safe_checks")
      && !nvti_category_is_safe (nvti_category (nvti)))
    {
      if (prefs_get_bool ("log_whole_attack"))
        {
          name = nvticache_get_filename (oid);
          g_message ("Not launching %s (%s) against %s because safe checks are"
                     " enabled (this is not an error)",
                     name, oid, ip_str);
          g_free (name);
        }
      plugin->running_state = PLUGIN_STATUS_DONE;
      goto finish_launch_plugin;
    }

  /* Do not launch NVT if mandatory key is missing (e.g. an important tool
   * was not found). */
  if (!mandatory_requirements_met (kb, nvti))
    error = "because a mandatory key is missing";
  if (error || (optimize && (error = requirements_plugin (kb, nvti))))
    {
      plugin->running_state = PLUGIN_STATUS_DONE;
      if (prefs_get_bool ("log_whole_attack"))
        {
          name = nvticache_get_filename (oid);
          g_message (
            "Not launching %s (%s) against %s %s (this is not an error)", name,
            oid, ip_str, error);
          g_free (name);
        }
      goto finish_launch_plugin;
    }

  /* Stop the test if the host is 'dead' */
  if (kb_item_get_int (kb, "Host/dead") > 0)
    {
      g_message ("The remote host %s is dead", ip_str);
      pluginlaunch_stop ();
      plugin->running_state = PLUGIN_STATUS_DONE;
      ret = ERR_HOST_DEAD;
      goto finish_launch_plugin;
    }

  /* Update vhosts list and start the plugin */
  check_new_vhosts ();
  pid = plugin_launch (globals, plugin, ip, vhosts, kb, main_kb, nvti);
  if (pid < 0)
    {
      plugin->running_state = PLUGIN_STATUS_UNRUN;
      ret = ERR_CANT_FORK;
      goto finish_launch_plugin;
    }

  if (prefs_get_bool ("log_whole_attack"))
    {
      name = nvticache_get_filename (oid);
      g_message ("Launching %s (%s) against %s [%d]", name, oid, ip_str, pid);
      g_free (name);
    }

finish_launch_plugin:
  nvti_free (nvti);
  return ret;
}

/**
 * @brief Attack one host.
 */
static void
attack_host (struct scan_globals *globals, struct in6_addr *ip, GSList *vhosts,
             plugins_scheduler_t sched, kb_t kb, kb_t main_kb)
{
  /* Used for the status */
  int num_plugs, forks_retry = 0;
  char ip_str[INET6_ADDRSTRLEN];

  addr6_to_str (ip, ip_str);
  openvas_signal (SIGUSR2, set_check_new_vhosts_flag);
  host_kb = kb;
  host_vhosts = vhosts;
  kb_item_set_int (kb, "internal/hostpid", getpid ());
  host_set_time (main_kb, ip_str, "HOST_START");
  kb_lnk_reset (main_kb);
  proctitle_set ("openvas: testing %s", ip_str);
  kb_lnk_reset (kb);

  /* launch the plugins */
  pluginlaunch_init (ip_str);
  num_plugs = plugins_scheduler_count_active (sched);
  for (;;)
    {
      struct scheduler_plugin *plugin;
      pid_t parent;

      /* Check that our father is still alive */
      parent = getppid ();
      if (parent <= 1 || process_alive (parent) == 0)
        {
          pluginlaunch_stop ();
          return;
        }

      if (scan_is_stopped ())
        plugins_scheduler_stop (sched);
      plugin = plugins_scheduler_next (sched);
      if (plugin != NULL && plugin != PLUG_RUNNING)
        {
          int e;
          static int last_status = 0, cur_plug = 0;

        again:
          e = launch_plugin (globals, plugin, ip, host_vhosts, kb, main_kb);
          if (e < 0)
            {
              /*
               * Remote host died
               */
              if (e == ERR_HOST_DEAD)
                {
                  char buffer[2048];

                  snprintf (
                    buffer, sizeof (buffer),
                    "LOG|||%s||| |||general/Host_Details||| |||<host><detail>"
                    "<name>Host dead</name><value>1</value><source>"
                    "<description/><type/><name/></source></detail></host>",
                    ip_str);
#if (PROGRESS_BAR_STYLE == 1)
                  /* In case of a dead host, it sends max_ports = -1 to the
                     manager. The host will not be taken into account to
                     calculate the scan progress. */
                  comm_send_status (main_kb, ip_str, 0, -1);
#endif
                  kb_item_push_str (main_kb, "internal/results", buffer);
                  goto host_died;
                }
              else if (e == ERR_CANT_FORK)
                {
                  if (forks_retry < MAX_FORK_RETRIES)
                    {
                      forks_retry++;
                      g_debug ("fork() failed - sleeping %d seconds (%s)",
                               forks_retry, strerror (errno));
                      fork_sleep (forks_retry);
                      goto again;
                    }
                  else
                    {
                      g_debug ("fork() failed too many times - aborting");
                      goto host_died;
                    }
                }
            }

          if ((cur_plug * 100) / num_plugs >= last_status
              && !scan_is_stopped ())
            {
              last_status = (cur_plug * 100) / num_plugs + 2;
              if (comm_send_status (main_kb, ip_str, cur_plug, num_plugs) < 0)
                {
                  pluginlaunch_stop ();
                  goto host_died;
                }
            }
          cur_plug++;
        }
      else if (plugin == NULL)
        break;
      else if (plugin != NULL && plugin == PLUG_RUNNING)
        /* 50 milliseconds. */
        usleep (50000);
      pluginlaunch_wait_for_free_process (kb);
    }

  pluginlaunch_wait (kb);
  if (!scan_is_stopped ())
    comm_send_status (main_kb, ip_str, num_plugs, num_plugs);

host_died:
  pluginlaunch_stop ();
  plugins_scheduler_free (sched);
  host_set_time (main_kb, ip_str, "HOST_END");
}

/*
 * Checks if a host is authorized to be scanned.
 *
 * @param[in]   host    Host to check access to.
 * @param[in]   addr    Pointer to address so a hostname isn't resolved multiple
 *                      times.
 * @param[in]   hosts_allow   Hosts whitelist.
 * @param[in]   hosts_deny    Hosts blacklist.
 *
 * @return 1 if host authorized, 0 otherwise.
 */
static int
host_authorized (const gvm_host_t *host, const struct in6_addr *addr,
                 const gvm_hosts_t *hosts_allow, const gvm_hosts_t *hosts_deny)
{
  /* Check Hosts Access. */
  if (host == NULL)
    return 0;

  if (hosts_deny && gvm_host_in_hosts (host, addr, hosts_deny))
    return 0;
  if (hosts_allow && !gvm_host_in_hosts (host, addr, hosts_allow))
    return 0;

  return 1;
}

/*
 * Converts the vhosts list to a comma-separated char string.
 *
 * @param[in]   list    Linked-list to convert.
 *
 * @return NULL if empty list, char string otherwise.
 */
static char *
vhosts_to_str (GSList *list)
{
  GString *string;

  if (!list)
    return NULL;
  string = g_string_new (((gvm_vhost_t *) list->data)->value);
  if (g_slist_length (list) == 1)
    return g_string_free (string, FALSE);
  list = list->next;
  while (list)
    {
      g_string_append (string, ", ");
      g_string_append (string, ((gvm_vhost_t *) list->data)->value);
      list = list->next;
    }
  return g_string_free (string, FALSE);
}

/*
 * Check if a scan is authorized on a host.
 *
 * @param[in]   host    Host to check access to.
 * @param[in]   addr    Pointer to address so a hostname isn't resolved multiple
 *                      times.
 *
 * @return 0 if authorized, -1 denied, -2 system-wide denied.
 */
static int
check_host_authorization (gvm_host_t *host, const struct in6_addr *addr)
{
  gvm_hosts_t *hosts_allow, *hosts_deny;
  gvm_hosts_t *sys_hosts_allow, *sys_hosts_deny;

  /* Do we have the right to test this host ? */
  hosts_allow = gvm_hosts_new (prefs_get ("hosts_allow"));
  hosts_deny = gvm_hosts_new (prefs_get ("hosts_deny"));
  if (!host_authorized (host, addr, hosts_allow, hosts_deny))
    return -1;

  sys_hosts_allow = gvm_hosts_new (prefs_get ("sys_hosts_allow"));
  sys_hosts_deny = gvm_hosts_new (prefs_get ("sys_hosts_deny"));
  if (!host_authorized (host, addr, sys_hosts_allow, sys_hosts_deny))
    return -2;

  gvm_hosts_free (hosts_allow);
  gvm_hosts_free (hosts_deny);
  gvm_hosts_free (sys_hosts_allow);
  gvm_hosts_free (sys_hosts_deny);
  return 0;
}

/**
 * @brief Set up some data and jump into attack_host()
 */
static void
attack_start (struct attack_start_args *args)
{
  struct scan_globals *globals = args->globals;
  char ip_str[INET6_ADDRSTRLEN], *hostnames;
  struct in6_addr hostip;
  struct timeval then;
  kb_t kb = args->host_kb;
  kb_t main_kb = args->main_kb;
  int ret, ret_host_auth;

  nvticache_reset ();
  kb_lnk_reset (kb);
  kb_lnk_reset (main_kb);
  gettimeofday (&then, NULL);

  kb_item_set_str (kb, "internal/scan_id", globals->scan_id, 0);
  set_kb_readable (kb_get_kb_index (kb));

  /* The reverse lookup is delayed to this step in order to not slow down the
   * main scan process eg. case of target with big range of IP addresses. */
  if (prefs_get_bool ("expand_vhosts"))
    gvm_host_add_reverse_lookup (args->host);
  if ((ret = gvm_vhosts_exclude (args->host, prefs_get ("exclude_hosts"))) > 0)
    g_message ("exclude_hosts: Skipped %d vhost(s).", ret);
  gvm_host_get_addr6 (args->host, &hostip);
  addr6_to_str (&hostip, ip_str);

  ret_host_auth = check_host_authorization (args->host, &hostip);
  if (ret_host_auth < 0)
    {
      if (ret_host_auth == -1)
        message_to_client (kb, "Host access denied.", ip_str, NULL, "ERRMSG");
      else
        message_to_client (kb, "Host access denied (system-wide restriction.)",
                           ip_str, NULL, "ERRMSG");

      kb_item_set_str (kb, "internal/host_deny", "True", 0);
      g_warning ("Host %s access denied.", ip_str);
      return;
    }

  if (prefs_get_bool ("test_empty_vhost"))
    {
      gvm_vhost_t *vhost =
        gvm_vhost_new (g_strdup (ip_str), g_strdup ("IP-address"));
      args->host->vhosts = g_slist_prepend (args->host->vhosts, vhost);
    }
  hostnames = vhosts_to_str (args->host->vhosts);
  if (hostnames)
    g_message ("Vulnerability scan %s started for host: %s (Vhosts: %s)",
               globals->scan_id, ip_str, hostnames);
  else
    g_message ("Vulnerability scan %s started for host: %s", globals->scan_id,
               ip_str);
  g_free (hostnames);
  attack_host (globals, &hostip, args->host->vhosts, args->sched, kb, main_kb);
  kb_lnk_reset (main_kb);

  if (!scan_is_stopped ())
    {
      struct timeval now;

      gettimeofday (&now, NULL);
      if (now.tv_usec < then.tv_usec)
        {
          then.tv_sec++;
          now.tv_usec += 1000000;
        }
      g_message (
        "Vulnerability scan %s finished for host %s in %ld.%.2ld seconds",
        globals->scan_id, ip_str, (long) (now.tv_sec - then.tv_sec),
        (long) ((now.tv_usec - then.tv_usec) / 10000));
    }
}

static void
apply_hosts_preferences (gvm_hosts_t *hosts)
{
  const char *ordering = prefs_get ("hosts_ordering"),
             *exclude_hosts = prefs_get ("exclude_hosts");

  if (hosts == NULL)
    return;

  /* Hosts ordering strategy: sequential, random, reversed... */
  if (ordering)
    {
      if (!strcmp (ordering, "random"))
        {
          gvm_hosts_shuffle (hosts);
          g_debug ("hosts_ordering: Random.");
        }
      else if (!strcmp (ordering, "reverse"))
        {
          gvm_hosts_reverse (hosts);
          g_debug ("hosts_ordering: Reverse.");
        }
    }
  else
    g_debug ("hosts_ordering: Sequential.");

  /* Exclude hosts ? */
  if (exclude_hosts)
    {
      /* Exclude hosts, resolving hostnames. */
      int ret = gvm_hosts_exclude (hosts, exclude_hosts);

      if (ret > 0)
        g_message ("exclude_hosts: Skipped %d host(s).", ret);
      if (ret < 0)
        g_message ("exclude_hosts: Error.");
    }

  /* Reverse-lookup unify ? */
  if (prefs_get_bool ("reverse_lookup_unify"))
    g_debug ("reverse_lookup_unify: Skipped %d host(s).",
             gvm_hosts_reverse_lookup_unify (hosts));

  /* Hosts that reverse-lookup only ? */
  if (prefs_get_bool ("reverse_lookup_only"))
    g_debug ("reverse_lookup_only: Skipped %d host(s).",
             gvm_hosts_reverse_lookup_only (hosts));
}

static int
str_in_comma_list (const char *str, const char *comma_list)
{
  gchar **element, **split;

  if (str == NULL || comma_list == NULL)
    return 0;

  split = g_strsplit (comma_list, ",", 0);
  element = split;
  while (*element)
    {
      gchar *stripped = g_strstrip (*element);

      if (stripped && strcmp (stripped, str) == 0)
        {
          g_strfreev (split);
          return 1;
        }

      element++;
    }

  g_strfreev (split);
  return 0;
}

/*
 * Checks if a network interface is authorized to be used as source interface.
 *
 * @return 0 if iface is NULL, -1 if unauthorized by ifaces_deny/ifaces_allow,
 * -2 if by sys_ifaces_deny/sys_ifaces_allow, 1 otherwise.
 */
static int
iface_authorized (const char *iface)
{
  const char *ifaces_list;

  if (iface == NULL)
    return 0;

  ifaces_list = prefs_get ("ifaces_deny");
  if (ifaces_list && str_in_comma_list (iface, ifaces_list))
    return -1;
  ifaces_list = prefs_get ("ifaces_allow");
  if (ifaces_list && !str_in_comma_list (iface, ifaces_list))
    return -1;
  /* sys_* preferences are similar, but can't be overridden by the client. */
  ifaces_list = prefs_get ("sys_ifaces_deny");
  if (ifaces_list && str_in_comma_list (iface, ifaces_list))
    return -2;
  ifaces_list = prefs_get ("sys_ifaces_allow");
  if (ifaces_list && !str_in_comma_list (iface, ifaces_list))
    return -2;

  return 1;
}

/*
 * Applies the source_iface scanner preference, if allowed by ifaces_allow and
 * ifaces_deny preferences.
 *
 * @return 0 if source_iface preference applied or not found, -1 if
 * unauthorized value, -2 if iface can't be used.
 */
static int
apply_source_iface_preference (void)
{
  const char *source_iface = prefs_get ("source_iface");
  int ret;

  if (source_iface == NULL)
    return 0;

  ret = iface_authorized (source_iface);
  if (ret == -1)
    {
      gchar *msg =
        g_strdup_printf ("Unauthorized source interface: %s", source_iface);
      g_warning ("source_iface: Unauthorized source interface %s.",
                 source_iface);

      g_free (msg);
      return -1;
    }
  else if (ret == -2)
    {
      gchar *msg = g_strdup_printf ("Unauthorized source interface: %s"
                                    " (system-wide restriction.)",
                                    source_iface);
      g_warning ("source_iface: Unauthorized source interface %s."
                 " (sys_* preference restriction.)",
                 source_iface);

      g_free (msg);
      return -1;
    }

  if (gvm_source_iface_init (source_iface))
    {
      gchar *msg =
        g_strdup_printf ("Erroneous source interface: %s", source_iface);
      g_debug ("source_iface: Error with %s interface.", source_iface);

      g_free (msg);
      return -2;
    }
  else
    {
      char *ipstr, *ip6str;
      ipstr = gvm_source_addr_str ();
      ip6str = gvm_source_addr6_str ();
      g_debug ("source_iface: Using %s (%s / %s).", source_iface, ipstr,
               ip6str);

      g_free (ipstr);
      g_free (ip6str);
      return 0;
    }
}

static int
check_kb_access (void)
{
  int rc;
  kb_t kb;

  rc = kb_new (&kb, prefs_get ("db_address"));
  if (rc)
    report_kb_failure (rc);
  else
    kb_delete (kb);

  return rc;
}

/* TODO: put in other file ?*/
static pthread_t alive_detection_tid;

static void
set_alive_detection_tid (pthread_t tid)
{
  alive_detection_tid = tid;
}
static pthread_t
get_alive_detection_tid ()
{
  return alive_detection_tid;
}

/**
 * @brief Set and get if alive detection thread was already joined
 * by main thread.
 *
 * The status can only be set to TRUE once in the lifetime of the program and
 * retrieved as often as needed. After it is set to TRUE it can not be unset.
 *
 * @param joined  TRUE to set status to joined and FALSE to retrieve status of
 * join.
 * @return Returns true if thread was already joined.
 */
static gboolean
ad_thread_joined (gboolean joined)
{
  static gboolean alive_detection_thread_already_joined = FALSE;
  if (joined)
    alive_detection_thread_already_joined = TRUE;
  return alive_detection_thread_already_joined;
}

static void
handle_scan_stop_signal ()
{
  global_scan_stop = 1;
}

static void
scan_stop_cleanup ()
{
  kb_t main_kb = NULL;
  char *pid;
  static int already_called = 0;

  if (already_called == 1)
    return;

  connect_main_kb (&main_kb);
  pid = kb_item_get_str (main_kb, ("internal/ovas_pid"));
  kb_lnk_reset (main_kb);

  /* Stop all hosts and alive detection (if enabled) if we are in main.
   * Else stop all running plugin processes for the current host fork. */
  if (atoi (pid) == getpid ())
    {
      already_called = 1;
      hosts_stop_all ();

      /* Stop (cancel) alive detection if enabled and not already joined. */
      if (prefs_get_bool ("test_alive_hosts_only"))
        {
          /* Alive detection thread was already joined by main thread. */
          if (TRUE == ad_thread_joined (FALSE))
            {
              g_warning (
                "Alive detection thread was already joined by other "
                "thread. Cancel operation not permitted or not needed.");
            }
          else
            {
              int err;
              err = pthread_cancel (get_alive_detection_tid ());
              if (err == ESRCH)
                g_warning (
                  "%s: pthread_cancel() returned ESRCH; No thread with the "
                  "supplied ID could be found.",
                  __func__);
            }
        }
    }
  else
    /* Current host process */
    pluginlaunch_stop ();

  g_free (pid);
}

/**
 * @brief Attack a whole network.
 */
void
attack_network (struct scan_globals *globals)
{
  int max_hosts = 0, max_checks;
  const char *hostlist;
  gvm_host_t *host;
  plugins_scheduler_t sched;
  int fork_retries = 0;
  GHashTable *files;
  struct timeval then, now;
  gvm_hosts_t *hosts;
  const gchar *port_range;
  int allow_simult_ips_same_host;
  kb_t host_kb, main_kb;
  GSList *unresolved;
  char buf[96];

  gboolean test_alive_hosts_only = prefs_get_bool ("test_alive_hosts_only");
  gvm_hosts_t *alive_hosts_list = NULL;
  kb_t alive_hosts_kb = NULL;
  if (test_alive_hosts_only)
    connect_main_kb (&alive_hosts_kb);

  gettimeofday (&then, NULL);

  if (check_kb_access ())
    return;

  /* Init and check Target List */
  hostlist = prefs_get ("TARGET");
  if (hostlist == NULL)
    {
      return;
    }

  /* Verify the port range is a valid one */
  port_range = prefs_get ("port_range");
  if (validate_port_range (port_range))
    {
      connect_main_kb (&main_kb);
      message_to_client (
        main_kb, "Invalid port list. Ports must be in the range [1-65535]",
        NULL, NULL, "ERRMSG");
      kb_lnk_reset (main_kb);
      g_warning ("Invalid port list. Ports must be in the range [1-65535]. "
                 "Scan terminated.");
      set_scan_status ("finished");

      return;
    }

  /* Initialize the attack. */
  int plugins_init_error = 0;
  sched = plugins_scheduler_init (prefs_get ("plugin_set"),
                                  prefs_get_bool ("auto_enable_dependencies"),
                                  &plugins_init_error);
  if (!sched)
    {
      g_message ("Couldn't initialize the plugin scheduler");
      return;
    }

  if (plugins_init_error > 0)
    {
      sprintf (buf,
               "%d errors were found during the plugin scheduling. "
               "Some plugins have not been launched.",
               plugins_init_error);

      connect_main_kb (&main_kb);
      message_to_client (main_kb, buf, NULL, NULL, "ERRMSG");
      kb_lnk_reset (main_kb);
    }

  max_hosts = get_max_hosts_number ();
  max_checks = get_max_checks_number ();

  hosts = gvm_hosts_new (hostlist);
  if (hosts == NULL)
    {
      char *buffer;
      buffer = g_strdup_printf ("Invalid target list: %s.", hostlist);
      connect_main_kb (&main_kb);
      message_to_client (main_kb, buffer, NULL, NULL, "ERRMSG");
      g_free (buffer);
      kb_lnk_reset (main_kb);
      g_warning ("Invalid target list. Scan terminated.");
      set_scan_status ("finished");
      goto stop;
    }

  unresolved = gvm_hosts_resolve (hosts);
  while (unresolved)
    {
      g_warning ("Couldn't resolve hostname '%s'", (char *) unresolved->data);
      unresolved = unresolved->next;
    }
  g_slist_free_full (unresolved, g_free);

  /* Send the hosts count to the client, after removing duplicated and
   * unresolved hosts.*/
  sprintf (buf, "%d", gvm_hosts_count (hosts));
  connect_main_kb (&main_kb);
  message_to_client (main_kb, buf, NULL, NULL, "HOSTS_COUNT");
  kb_lnk_reset (main_kb);

  /* Apply Hosts preferences. */
  apply_hosts_preferences (hosts);

  /* Don't start if the provided interface is unauthorized. */
  if (apply_source_iface_preference () != 0)
    {
      gvm_hosts_free (hosts);
      return;
    }
  host = gvm_hosts_next (hosts);
  if (host == NULL)
    goto stop;
  hosts_init (max_hosts);

  g_message ("Vulnerability scan %s started: Target has %d hosts: "
             "%s, with max_hosts = %d and max_checks = %d",
             globals->scan_id, gvm_hosts_count (hosts), hostlist, max_hosts,
             max_checks);

  if (test_alive_hosts_only)
    {
      /* Boolean signalling if alive detection finished. */
      gboolean ad_finished = FALSE;
      int err;
      pthread_t tid;

      /* Reset the iterator. */
      hosts->current = 0;
      err = pthread_create (&tid, NULL, start_alive_detection, (void *) hosts);
      if (err == EAGAIN)
        g_warning (
          "%s: pthread_create() returned EAGAIN: Insufficient resources "
          "to create thread.",
          __func__);
      set_alive_detection_tid (tid);
      g_debug ("%s: started alive detection.", __func__);

      for (host = get_host_from_queue (alive_hosts_kb, &ad_finished);
           !host && !ad_finished && !scan_is_stopped ();
           host = get_host_from_queue (alive_hosts_kb, &ad_finished))
        {
          fork_sleep (1);
        }
      if (host)
        g_debug ("%s: Get first host to test from Queue. This host is used for "
                 "initialising the alive_hosts_list.",
                 __func__);

      alive_hosts_list = gvm_hosts_new (gvm_host_value_str (host));
    }

  /*
   * Start the attack !
   */
  allow_simult_ips_same_host = prefs_get_bool ("allow_simult_ips_same_host");
  openvas_signal (SIGUSR1, handle_scan_stop_signal);
  while (host && !scan_is_stopped ())
    {
      int pid, rc;
      struct attack_start_args args;
      char *host_str;

      if (!test_alive_hosts_only
          && (!allow_simult_ips_same_host && host_is_currently_scanned (host)))
        {
          sleep (1);
          // move the host at the end of the list and get the next host.
          gvm_hosts_move_current_host_to_end (hosts);
          host = gvm_hosts_next (hosts);
          continue;
        }

      do
        {
          rc = kb_new (&host_kb, prefs_get ("db_address"));
          if (rc < 0 && rc != -2)
            {
              report_kb_failure (rc);
              goto scan_stop;
            }
          else if (rc == -2)
            {
              sleep (KB_RETRY_DELAY);
              continue;
            }
          break;
        }
      while (1);

      host_str = gvm_host_value_str (host);
      connect_main_kb (&main_kb);
      if (hosts_new (host_str, host_kb, main_kb) < 0)
        {
          kb_delete (host_kb);
          g_free (host_str);
          goto scan_stop;
        }

      if (scan_is_stopped ())
        {
          kb_delete (host_kb);
          g_free (host_str);
          continue;
        }

      args.host = host;
      args.globals = globals;
      args.sched = sched;
      args.host_kb = host_kb;
      args.main_kb = main_kb;

    forkagain:
      pid = create_process ((process_func_t) attack_start, &args);
      /* Close child process' socket. */
      if (pid < 0)
        {
          fork_retries++;
          if (fork_retries > MAX_FORK_RETRIES)
            {
              /* Forking failed - we go to the wait queue. */
              g_debug ("fork() failed - %s. %s won't be tested",
                       strerror (errno), host_str);
              g_free (host_str);
              goto stop;
            }

          g_debug ("fork() failed - "
                   "sleeping %d seconds and trying again...",
                   fork_retries);
          fork_sleep (fork_retries);
          goto forkagain;
        }
      hosts_set_pid (host_str, pid);

      if (test_alive_hosts_only)
        {
          while (1)
            {
              /* Boolean signalling if alive detection finished. */
              gboolean ad_finished = FALSE;
              for (host = get_host_from_queue (alive_hosts_kb, &ad_finished);
                   !host && !ad_finished && !scan_is_stopped ();
                   host = get_host_from_queue (alive_hosts_kb, &ad_finished))
                {
                  fork_sleep (1);
                }

              if (host && !allow_simult_ips_same_host
                  && host_is_currently_scanned (host))
                {
                  struct in6_addr hostip;
                  char ip_str[INET6_ADDRSTRLEN];

                  gvm_host_get_addr6 (host, &hostip);
                  addr6_to_str (&hostip, ip_str);

                  // Re-add host at the end of the queue and reallocate the flag
                  // if it was already set.
                  int flag_set = finish_signal_on_queue (alive_hosts_kb);

                  put_host_on_queue (alive_hosts_kb, ip_str);
                  gvm_host_free (host);
                  host = NULL;

                  if (flag_set)
                    realloc_finish_signal_on_queue (alive_hosts_kb);
                }
              else
                break;
            }
          if (host)
            gvm_hosts_add (alive_hosts_list, host);
          else
            g_debug ("%s: got NULL host, stop/finish scan", __func__);
        }
      else
        {
          host = gvm_hosts_next (hosts);
        }
      g_free (host_str);
    }

  /* Every host is being tested... We have to wait for the processes
   * to terminate. */
  while (hosts_read () == 0)
    ;
  g_debug ("Test complete");

scan_stop:
  /* Free the memory used by the files uploaded by the user, if any. */
  files = globals->files_translation;
  if (files)
    g_hash_table_destroy (files);

stop:

  if (test_alive_hosts_only)
    {
      int err;
      void *retval;

      kb_lnk_reset (alive_hosts_kb);
      g_debug ("%s: free alive detection data ", __func__);

      /* need to wait for alive detection to finish */
      g_debug ("%s: waiting for alive detection thread to be finished...",
               __func__);
      /* Join alive detection thread. */
      err = pthread_join (get_alive_detection_tid (), &retval);
      if (err == EDEADLK)
        g_debug ("%s: pthread_join() returned EDEADLK.", __func__);
      if (err == EINVAL)
        g_debug ("%s: pthread_join() returned EINVAL.", __func__);
      if (err == ESRCH)
        g_debug ("%s: pthread_join() returned ESRCH.", __func__);
      if (retval == PTHREAD_CANCELED)
        g_debug ("%s: pthread_join() returned PTHREAD_CANCELED.", __func__);
      /* Set flag signaling that alive deteciton thread was joined. */
      if (err == 0)
        ad_thread_joined (TRUE);
      g_debug ("%s: Finished waiting for alive detection thread.", __func__);
    }

  plugins_scheduler_free (sched);

  gettimeofday (&now, NULL);
  if (test_alive_hosts_only)
    g_message ("Vulnerability scan %s finished in %ld seconds: "
               "%d alive hosts of %d",
               globals->scan_id, now.tv_sec - then.tv_sec,
               gvm_hosts_count (alive_hosts_list), gvm_hosts_count (hosts));
  else
    g_message ("Vulnerability scan %s finished in %ld seconds: %d hosts",
               globals->scan_id, now.tv_sec - then.tv_sec,
               gvm_hosts_count (hosts));

  gvm_hosts_free (hosts);
  if (test_alive_hosts_only)
    gvm_hosts_free (alive_hosts_list);

  set_scan_status ("finished");
}<|MERGE_RESOLUTION|>--- conflicted
+++ resolved
@@ -177,13 +177,8 @@
 {
   char *buf;
 
-<<<<<<< HEAD
-  sprintf (buf, "%s|||%s|||%s|||%s||| |||%s", type, ip_str ?: "", ip_str ?: "",
-           port ?: " ", msg ?: "No error.");
-=======
-  buf = g_strdup_printf ("%s|||%s|||%s||| |||%s", type, ip_str ?: "",
+  buf = g_strdup_printf ("%s|||%s|||%s|||%s||| |||%s", type, ip_str ?: "", ip_str ?: "",
                          port ?: " ", msg ?: "No error.");
->>>>>>> efa35770
   kb_item_push_str (kb, "internal/results", buf);
   g_free (buf);
 }
